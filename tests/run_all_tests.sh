--- conflicted
+++ resolved
@@ -1,11 +1,7 @@
 #!/usr/bin/env bash
-<<<<<<< HEAD
-=======
-
 #Exit immediately if a command exits with a non-zero status.
 set -e
 
->>>>>>> e555b769
 for i in test*.sh
 do
     echo "Testing $i"
