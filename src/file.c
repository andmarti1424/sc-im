--- conflicted
+++ resolved
@@ -2033,15 +2033,7 @@
 }
 
 
-/**
- * \brief TODO Document do_autobackup()
- * \return none
- */
-<<<<<<< HEAD
-void * do_autobackup(void* vp) {
-=======
 void * do_autobackup(void *arg) {
->>>>>>> 5b9f4e92
     struct sheet  * sh = session->cur_doc->cur_sh;
     char * curfile = session->cur_doc->name;
     int len;
