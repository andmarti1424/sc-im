--- conflicted
+++ resolved
@@ -1958,12 +1958,7 @@
             v->expr = (struct enode *) 0;
         }
         efree(e);
-<<<<<<< HEAD
-    //} else if (! exprerr && ! already_eval) {
-    } else if (! exprerr ) {
-=======
     } else if (! exprerr) {
->>>>>>> 84a47ce0
         efree(v->expr);
 
         v->expr = e;
